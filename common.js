--- conflicted
+++ resolved
@@ -503,16 +503,11 @@
 	var img = this.gazou_img(info, toppu);
 	var dims = info.dims[0] + 'x' + info.dims[1];
 
-<<<<<<< HEAD
-	return [safe('<figure data-MD5="'), info.MD5, safe('"><figcaption>'),
-		caption, safe(' <i>('), (spoilertoggle && (info.spoiler || info.realthumb) ? 'Spoiler, ' : ''), size,
-=======
 	return [safe('<figure data-MD5="'), info.MD5,
 		safe('" data-size="'), info.size, safe('"><figcaption>'),
 		caption, safe(' <i>('),
 		info.audio ? (audioIndicator + ', ') : '',
 		readable_filesize(info.size), ', ',
->>>>>>> 530c113c
 		dims, (info.apng ? ', APNG' : ''),
 		this.full ? [', ', chibi(info.imgnm, img.src)] : '',
 		safe(')</i></figcaption>'),
