/*
Core  server-side administration module
 */

<<<<<<< HEAD
let authcommon = require('./common'),
    caps = require('../server/caps'),
=======
'use strict';

let caps = require('../server/caps'),
>>>>>>> 775ff19e
	check = require('../server/msgcheck'),
    common = require('../common'),
	config = require('../config'),
	db = require('../db'),
	events = require('events'),
    okyaku = require('../server/okyaku'),
	mnemonics = require('./mnemonic/mnemonics'),
	Muggle = require('../util/etc').Muggle,
	winston = require('winston');

let mnemonizer = new mnemonics.mnemonizer(config.SECURE_SALT);

function genMnemonic(ip) {
	return ip && mnemonizer.Apply_mnemonic(ip);
}
exports.genMnemonic = genMnemonic;

let dispatcher = okyaku.dispatcher,
	redis = global.redis;

function modHandler(method, errMsg) {
	return function (nums, client) {
		return caps.checkAuth('janitor', client.ident)
			&& check('id...', nums)
			&& client.db.modHandler(method, nums, function (err) {
				if (err)
					client.kotowaru(Muggle(errMsg, err));
			});
	};
}

dispatcher[common.SPOILER_IMAGES] = modHandler('spoilerImages',
	'Couldn\'t spoiler images.'
);

dispatcher[common.DELETE_IMAGES] = modHandler('deleteImages',
	'Couldn\'t delete images.'
);

// Non-persistent global live admin notifications
dispatcher[common.NOTIFICATION] = function (msg, client) {
	msg = msg[0];
	if (!caps.checkAuth('admin', client.ident) || !check('string', msg))
		return false;
	okyaku.push([0, common.NOTIFICATION, common.escape_html(msg)]);
	return true;
};

dispatcher[common.MOD_LOG] = function (msg, client) {
	if (!caps.checkAuth('janitor', client.ident))
		return false;

	redis.zrange('modLog', 0, -1, function (err, log) {
		if (err)
			return winston.error('Moderation log fetch error:', err);
		client.send([0, common.MOD_LOG, db.destrigifyList(log)]);
	});
	return true;
};

// Clean up moderation log entries older than one week
function cleanLog() {
	redis.zremrangebyscore('imageDups', 0, Date.now() + 1000*60*60*24*7,
		function (err) {
			if (err)
				winston.error('Error cleaning up moderation log:', err);
		}
	);
}
setInterval(cleanLog, 60000);<|MERGE_RESOLUTION|>--- conflicted
+++ resolved
@@ -2,14 +2,7 @@
 Core  server-side administration module
  */
 
-<<<<<<< HEAD
-let authcommon = require('./common'),
-    caps = require('../server/caps'),
-=======
-'use strict';
-
 let caps = require('../server/caps'),
->>>>>>> 775ff19e
 	check = require('../server/msgcheck'),
     common = require('../common'),
 	config = require('../config'),
