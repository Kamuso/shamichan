package server

import (
	"fmt"
<<<<<<< HEAD
	"net/http"
	"strings"

=======
>>>>>>> a706947e
	"meguca/common"
	"net/http"
	"strings"

	"github.com/badoux/goscraper"
	"github.com/otium/ytdl"
)

// Get YouTube video information by ID
func youTubeData(w http.ResponseWriter, r *http.Request) {
	info, err := getYouTubeInfo(extractParam(r, "id"))

	if err != nil {
		httpError(w, r, err)
		return
	}

	w.Write([]byte(info))
}

// Get BitChute video title by ID
func bitChuteTitle(w http.ResponseWriter, r *http.Request) {
	s, err := goscraper.Scrape("https://www.bitchute.com/embed/"+extractParam(r, "id"), 3)

	if err != nil {
		httpError(w, r, err)
		return
	}

	w.Write([]byte(s.Preview.Description))
}

// Return YouTube video info and handle errors
func getYouTubeInfo(id string) (ret string, err error) {
	var ok bool
	info, err := ytdl.GetVideoInfoFromID(id)

	if err != nil {
		return ret, errYouTube(id, err)
	} else if info.Duration == 0 {
		return ret, errYouTubeLive(id)
	}

	for _, val := range info.Keywords {
		if strings.Contains(val, "live") || strings.Contains(val, "stream") {
			return ret, errYouTubeLive(id)
		}
	}

	thumb := info.GetThumbnailURL(ytdl.ThumbnailQualityMaxRes)

	for _, val := range [4]ytdl.ThumbnailQuality{
		ytdl.ThumbnailQualityHigh,
		ytdl.ThumbnailQualityMedium,
		ytdl.ThumbnailQualityDefault,
		ytdl.ThumbnailQualitySD,
	} {
		resp, err := http.Get(thumb.String())
		if resp != nil {
			resp.Body.Close()
		}

		if err == nil {
			if resp.StatusCode == http.StatusOK {
				ok = true
				break
			}
		}

		thumb = info.GetThumbnailURL(val)
	}

	if !ok {
		return ret, errNoYoutubeThumb(id)
	}

	vidFormats := info.Formats.
		Filter(ytdl.FormatExtensionKey, []interface{}{"webm"}).
		Filter(ytdl.FormatResolutionKey, []interface{}{"360p"}).
		Filter(ytdl.FormatAudioEncodingKey, []interface{}{"aac", "opus", "vorbis"}).
		Best(ytdl.FormatVideoEncodingKey)

	if len(vidFormats) == 0 {
		vidFormats = info.Formats.
			Filter(ytdl.FormatExtensionKey, []interface{}{"webm"}).
			Filter(ytdl.FormatResolutionKey, []interface{}{"144p", "240p", "270p", "360p"}).
			Filter(ytdl.FormatAudioEncodingKey, []interface{}{"aac", "opus", "vorbis"}).
			Best(ytdl.FormatResolutionKey).
			Best(ytdl.FormatVideoEncodingKey)

		if len(vidFormats) == 0 {
			vidFormats = info.Formats.
				Filter(ytdl.FormatExtensionKey, []interface{}{"mp4", "flv", "3gp", "ts"}).
				Filter(ytdl.FormatResolutionKey, []interface{}{"144p", "240p", "270p", "360p"}).
				Filter(ytdl.FormatAudioEncodingKey, []interface{}{"aac", "opus", "vorbis"}).
				Best(ytdl.FormatResolutionKey).
				Best(ytdl.FormatVideoEncodingKey)

			if len(vidFormats) == 0 {
				return ret, errNoYoutubeVideo(id)
			}
		}
	}

	video, err := info.GetDownloadURL(vidFormats[0])

	if err != nil {
		return ret, errYouTube(id, err)
	}

	// Unfortunately, in some cases you cannot get 720p with only webm
	vidFormats = info.Formats.
		Filter(ytdl.FormatAudioEncodingKey, []interface{}{"aac", "opus", "vorbis"}).
		Best(ytdl.FormatResolutionKey).
		Best(ytdl.FormatVideoEncodingKey)

	if len(vidFormats) == 0 {
		return ret, errNoYoutubeVideo(id)
	}

	videoHigh, err := info.GetDownloadURL(vidFormats[0])

	if err != nil {
		return ret, errYouTube(id, err)
	}

	return fmt.Sprintf(
		"%s\n%s\n%s\n%s",
		info.Title,
		strings.Replace(thumb.String(), "http://", "https://", 1),
		video.String(),
		videoHigh.String(),
	), nil
}

func errYouTube(id string, err error) error {
	return errYouTubeGeneric(id, err.Error(), 500)
}

func errYouTubeLive(id string) error {
	return errYouTubeGeneric(id, "Video is a livestream", 415)
}

func errNoYoutubeVideo(id string) error {
	return errYouTubeGeneric(id, "Video does not exist", 404)
}

func errNoYoutubeThumb(id string) error {
	return errYouTubeGeneric(id, "Thumbnail does not exist", 404)
}

func errYouTubeGeneric(id string, err string, code int) error {
	return common.StatusError{fmt.Errorf("YouTube [%s]: %s", id, err), code}
}<|MERGE_RESOLUTION|>--- conflicted
+++ resolved
@@ -2,12 +2,6 @@
 
 import (
 	"fmt"
-<<<<<<< HEAD
-	"net/http"
-	"strings"
-
-=======
->>>>>>> a706947e
 	"meguca/common"
 	"net/http"
 	"strings"
