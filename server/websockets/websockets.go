// Package websockets manages active websocket connections and messages received
// from and sent to them
package websockets

import (
	"bytes"
	"errors"
	"fmt"
	"log"
	"net/http"
	"strconv"
	"time"

	"github.com/bakape/meguca/auth"
	"github.com/bakape/meguca/util"
	"github.com/gorilla/websocket"
)

const pingWriteTimeout = time.Second * 30

var (
	// Overrideable for faster tests
	pingTimer = time.Minute

	upgrader = websocket.Upgrader{
		HandshakeTimeout: 5 * time.Second,
<<<<<<< HEAD
=======
		CheckOrigin: func(_ *http.Request) bool {
			return true
		},
>>>>>>> a468c68f
	}
)

// errInvalidPayload denotes a malformed messages received from the client
type errInvalidPayload []byte

func (e errInvalidPayload) Error() string {
	return fmt.Sprintf("invalid message: %s", string(e))
}

// errInvalidFrame denotes an invalid websocket frame in some other way than
// errInvalidMessage
type errInvalidFrame string

func (e errInvalidFrame) Error() string {
	return string(e)
}

// Client stores and manages a websocket-connected remote client and its
// interaction with the server and database
type Client struct {
	// Synchronized to any change feed and registered in the global Clients map.
	// Should only be mutated from Clients, which also contains weather this
	// Client is synced. The local property exists mainly to reduce lock
	// contention on Clients.
	synced bool

	// Post currently open by the client
	openPost openPost

	// Currently subscribed to update feed, if any
	feedID int64

	// Underlying websocket connection
	conn *websocket.Conn

	// Token of an authenticated user session, if any
	sessionToken string

	// Client IP
	ip string

	// Internal message receiver channel
	receive chan receivedMessage

	// Only used to pass messages from the Send method.
	sendExternal chan []byte

	// Close the client and free all used resources
	close chan error
}

type receivedMessage struct {
	typ int
	msg []byte
}

// Data of a post currently being written to by a Client
type openPost struct {
	hasImage bool
	bytes.Buffer
	bodyLength   int
	id, op, time int64
	board        string
}

// Handler is an http.HandleFunc that responds to new websocket connection
// requests.
func Handler(res http.ResponseWriter, req *http.Request) {
	conn, err := upgrader.Upgrade(res, req, nil)
	if err != nil {
		ip := auth.GetIP(req)
		log.Printf("websockets: %s: %s\n", ip, err)
		return
	}

	c := newClient(conn, req)
	if err := c.listen(); err != nil {
		c.logError(err)
	}
}

// newClient creates a new websocket client
func newClient(conn *websocket.Conn, req *http.Request) *Client {
	return &Client{
		ip:      auth.LookUpIdent(req).IP,
		close:   make(chan error, 2),
		receive: make(chan receivedMessage),
		// Allows for ~6 seconds of messages at 0.2 second intervals, until the
		// buffer overflows.
		sendExternal: make(chan []byte, 1<<5),
		conn:         conn,
	}
}

// Listen listens for incoming messages on the channels and processes them
func (c *Client) listen() error {
	go c.receiverLoop()

	// Clean up, when loop exits
	err := c.listenerLoop()
	Clients.remove(c)
	return c.closeConnections(err)
}

// Separate function to ease error handling of the internal client loop
func (c *Client) listenerLoop() error {
	// Periodically ping the client to ensure external proxies and CDNs do not
	// close the connection. Those have a tendency of sending 1001 to both ends
	// after rather short timeout, if no messages have been sent.
	ping := time.NewTicker(pingTimer)
	defer ping.Stop()

	for {
		select {
		case err := <-c.close:
			return err
		case msg := <-c.sendExternal:
			if err := c.send(msg); err != nil {
				return err
			}
		case <-ping.C:
			deadline := time.Now().Add(pingWriteTimeout)
			err := c.conn.WriteControl(websocket.PingMessage, nil, deadline)
			if err != nil {
				return err
			}
		case msg := <-c.receive:
			if err := c.handleMessage(msg.typ, msg.msg); err != nil {
				return err
			}
		}
	}
}

// Close all connections an goroutines associated with the Client
func (c *Client) closeConnections(err error) error {
	// Close update feed, if any
	if c.feedID != 0 {
		feeds.Remove <- subRequest{c.feedID, c}
		c.feedID = 0
	}

	// Close receiver loop
	c.Close(nil)

	// Send the client the reason for closing
	var closeType int
	switch err.(type) {
	case *websocket.CloseError:
		switch err.(*websocket.CloseError).Code {

		// Normal client-side websocket closure
		case websocket.CloseNormalClosure, websocket.CloseGoingAway:
			err = nil
			closeType = websocket.CloseNormalClosure

		// Ignore abnormal websocket closure as a network fault
		case websocket.CloseAbnormalClosure:
			err = nil
		}
	case nil:
		closeType = websocket.CloseNormalClosure
	default:
		c.sendMessage(MessageInvalid, err.Error())
		closeType = websocket.CloseInvalidFramePayloadData
	}

	// Try to send the client a close frame. This might fail, so ignore any
	// errors.
	if closeType != 0 {
		msg := websocket.FormatCloseMessage(closeType, "")
		deadline := time.Now().Add(time.Second)
		c.conn.WriteControl(websocket.CloseMessage, msg, deadline)
	}

	// Close socket
	closeError := c.conn.Close()
	if closeError != nil {
		err = util.WrapError(closeError.Error(), err)
	}

	return err
}

// Send a message to the client. Can be used concurrently.
func (c *Client) Send(msg []byte) {
	select {
	case c.sendExternal <- msg:
	default:
		c.Close(errors.New("send buffer overflow"))
	}
}

// Sends a message to the client. Not safe for concurrent use.
func (c *Client) send(msg []byte) error {
	return c.conn.WriteMessage(websocket.TextMessage, msg)
}

// Format a message type as JSON and send it to the client. Not safe for
// concurrent use.
func (c *Client) sendMessage(typ MessageType, msg interface{}) error {
	encoded, err := EncodeMessage(typ, msg)
	if err != nil {
		return err
	}
	return c.send(encoded)
}

// receiverLoop proxies the blocking conn.ReadMessage() into the main client
// select loop.
func (c *Client) receiverLoop() {
	for {
		var (
			err error
			msg receivedMessage
		)
		msg.typ, msg.msg, err = c.conn.ReadMessage() // Blocking
		if err != nil {
			c.Close(err)
			return
		}

		select {
		case <-c.close:
			return
		case c.receive <- msg:
		}
	}
}

// handleMessage parses a message received from the client through websockets
func (c *Client) handleMessage(msgType int, msg []byte) error {
	if msgType != websocket.TextMessage {
		return errInvalidFrame("only text frames allowed")
	}
	if len(msg) < 2 {
		return errInvalidPayload(msg)
	}

	// First two characters of a message define its type
	uncast, err := strconv.ParseUint(string(msg[:2]), 10, 8)
	if err != nil {
		return errInvalidPayload(msg)
	}
	typ := MessageType(uncast)
	if !c.synced && typ != MessageSynchronise {
		return errInvalidPayload(msg)
	}

	return c.runHandler(typ, msg)
}

// Run the appropriate handler for the websocket message
func (c *Client) runHandler(typ MessageType, msg []byte) error {
	data := msg[2:]
	handler, ok := handlers[typ]
	if !ok {
		return errInvalidPayload(msg)
	}
	return handler(data, c)
}

// logError writes the client's websocket error to the error log (or stdout)
func (c *Client) logError(err error) {
	log.Printf("error by %s: %v\n", c.ip, err)
}

// Close closes a websocket connection with the provided status code and
// optional reason
func (c *Client) Close(err error) {
	select {
	case <-c.close:
	default:
		// Exit both for-select loops, if they have not exited yet
		for i := 0; i < 2; i++ {
			select {
			case c.close <- err:
			default:
			}
		}
	}
}

// Small helper method for more DRY-ness. Not thread-safe.
func (c *Client) isLoggedIn() bool {
	return c.sessionToken != ""
}

// Helper for determining, if the client currently has an open post not older
// than 29 minutes. If the post is older, it is closed automatically.
func (c *Client) hasPost() (bool, error) {
	switch {
	case c.openPost.id == 0:
		return false, errNoPostOpen
	case c.openPost.time < time.Now().Add(-time.Minute*29).Unix():
		return false, closePost(nil, c)
	default:
		return true, nil
	}
}<|MERGE_RESOLUTION|>--- conflicted
+++ resolved
@@ -24,12 +24,9 @@
 
 	upgrader = websocket.Upgrader{
 		HandshakeTimeout: 5 * time.Second,
-<<<<<<< HEAD
-=======
 		CheckOrigin: func(_ *http.Request) bool {
 			return true
 		},
->>>>>>> a468c68f
 	}
 )
 
