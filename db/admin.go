package db

import (
	"database/sql"
	"fmt"
	"strconv"

	"github.com/Masterminds/squirrel"
	"github.com/bakape/meguca/auth"
	"github.com/bakape/meguca/common"
	"github.com/bakape/meguca/imager/assets"
)

// Write moderation action to board-level and post-level logs
func logModeration(tx *sql.Tx, e auth.ModLogEntry) (err error) {
	_, err = sq.Insert("mod_log").
		Columns("type", "board", "post_id", "by", "length", "data").
		Values(e.Type, e.Board, e.ID, e.By, e.Length, e.Data).
		RunWith(tx).
		Exec()
	return
}

// Write redirects to db. /all/ seems like a good place for admin-only actions
func Redirect(id uint64, act common.ModerationAction, url string) (err error) {
	return InTransaction(false, func(tx *sql.Tx) (err error) {
		return logModeration(tx, auth.ModLogEntry{
			Board: "all",
			ID:    id,
			ModerationEntry: common.ModerationEntry{
				Type: act,
				By:   "admin",
				Data: url,
			},
		})
	})
}

// Clear post contents and remove any uploaded image from the server
func PurgePost(tx *sql.Tx, id uint64, by, reason string, by_ip bool) (
	err error,
) {
	type Post struct {
		ID    uint64
		Image struct {
			SHA1                sql.NullString
			FileType, ThumbType sql.NullInt64
		}
	}
	var posts []Post
	var board string
	var ip string

	err = sq.Select("board", "ip").
		From("posts").
		Where("id = ?", id).
		RunWith(tx).
		QueryRow().
		Scan(&board, &ip)
	if err != nil {
		return
	}

	getPosts := sq.Select("p.id", "i.SHA1", "i.file_type", "i.thumb_type").
		From("posts as p").
		LeftJoin("images as i on p.SHA1 = i.SHA1").
		RunWith(tx)

	if by_ip {
		getPosts = getPosts.Where("p.ip = ?", ip).
			Where("post_board(p.id) = ?", board)
	} else {
		getPosts = getPosts.Where("id = ?", id)
	}

	// Get all posts
	err = queryAll(
		getPosts,
		func(r *sql.Rows) (err error) {
			var post Post
			err = r.Scan(
				&post.ID,
				&post.Image.SHA1,
				&post.Image.FileType,
				&post.Image.ThumbType,
			)
			if err != nil {
				return
			}
			posts = append(posts, post)
			return
		},
	)
	if err != nil {
		return
	}

	for _, p := range posts {
		if p.Image.SHA1.Valid {
			img := p.Image
			_, err = sq.
				Delete("images").
				Where("sha1 = ?", img.SHA1.String).
				RunWith(tx).
				Exec()
			if err != nil {
				return
			}
			err = assets.Delete(
				img.SHA1.String,
				uint8(img.FileType.Int64),
				uint8(img.ThumbType.Int64),
			)
			if err != nil {
				return
			}
		}

		_, err = sq.
			Update("posts").
			Set("body", "").
			Where("id = ?", p.ID).
			RunWith(tx).
			Exec()
		if err != nil {
			return
		}

		err = logModeration(tx, auth.ModLogEntry{
			Board: board,
			ID:    p.ID,
			ModerationEntry: common.ModerationEntry{
				Type: common.PurgePost,
				By:   by,
				Data: reason,
			},
		})
		if err != nil {
			return
		}
	}

	return
}

// Apply post moderation, log and propagate to connected clients.
// query: optional query to execute on the post
func moderatePost(id uint64, entry common.ModerationEntry,
	query *squirrel.UpdateBuilder,
) (err error) {
	board, err := GetPostBoard(id)
	if err != nil {
		return
	}

	return InTransaction(false, func(tx *sql.Tx) (err error) {
		if query != nil {
			_, err = query.Where("id = ?", id).
				RunWith(tx).
				Exec()
			if err != nil {
				return
			}
		}
		return logModeration(tx, auth.ModLogEntry{
			ModerationEntry: entry,
			ID:              id,
			Board:           board,
		})
	})
}

// DeleteImage permanently deletes an image from a post
<<<<<<< HEAD
func DeleteImages(ids []uint64, by string) (err error) {
	_, err = sqlDB.Exec("select delete_images($1::bigint[], $2::text)",
		encodeUint64Array(ids), by)
=======
func DeleteImages(tx *sql.Tx, id uint64, by string, by_IP bool) (err error) {
	_, err = tx.Exec("select delete_images($1::bigint, $2::text, $3::boolean)",
		id, by, by_IP)

>>>>>>> 4efc3caa
	castPermissionError(&err)
	return
}

// DeleteBoard deletes a board and all of its contained threads and posts
func DeleteBoard(board, by string) error {
	if board == "all" {
		return common.ErrInvalidInput("can not delete /all/")
	}
	return InTransaction(false, func(tx *sql.Tx) error {
		return deleteBoard(tx, board, by,
			fmt.Sprintf("board %s deleted by user", board))
	})
}

// ModSpoilerImage spoilers image as a moderator
<<<<<<< HEAD
func ModSpoilerImages(ids []uint64, by string) (err error) {
	_, err = sqlDB.Exec("select spoiler_images($1::bigint[], $2::text)",
		encodeUint64Array(ids), by)
=======
func ModSpoilerImages(tx *sql.Tx, id uint64, by string, by_IP bool) (
	err error,
) {
	_, err = tx.Exec(
		"select spoiler_images($1::bigint, $2::text, $3::boolean)",
		id, by, by_IP,
	)

>>>>>>> 4efc3caa
	castPermissionError(&err)
	return
}

// WriteStaff writes staff positions of a specific board. Old rows are
// overwritten.
func WriteStaff(tx *sql.Tx, board string,
	staff map[common.ModerationLevel][]string,
) (err error) {
	// Remove previous staff entries
	_, err = sq.Delete("staff").
		Where("board  = ?", board).
		RunWith(tx).
		Exec()
	if err != nil {
		return
	}

	// Write new ones
	q, err := tx.Prepare(`insert into staff (board, account, position)
		values($1, $2, $3)`)
	if err != nil {
		return
	}
	for pos, accounts := range staff {
		for _, a := range accounts {
			_, err = q.Exec(board, a, pos)
			if err != nil {
				return
			}
		}
	}

	return
}

// GetStaff retrieves all staff positions of a specific board
func GetStaff(board string,
) (staff map[common.ModerationLevel][]string, err error) {
	staff = make(map[common.ModerationLevel][]string, 3)
	err = queryAll(
		sq.Select("account", "position").
			From("staff").
			Where("board = ?", board),
		func(r *sql.Rows) (err error) {
			var (
				acc string
				pos common.ModerationLevel
			)
			err = r.Scan(&acc, &pos)
			if err != nil {
				return
			}
			staff[pos] = append(staff[pos], acc)
			return
		})
	return
}

// CanPerform returns, if the account can perform an action of ModerationLevel
// 'action' on the target board
func CanPerform(account, board string, action common.ModerationLevel) (
	can bool, err error,
) {
	switch {
	case account == "admin": // admin account can do anything
		return true, nil
	case action == common.Admin: // Only admin account can perform Admin actions
		return false, nil
	}

	pos, err := FindPosition(board, account)
	can = pos >= action
	if err == sql.ErrNoRows {
		err = nil
	}
	return
}

// GetSameIPPosts returns posts with the same IP and on the same board as the
// target post
func GetSameIPPosts(id uint64, board string, by string) (
	posts []common.StandalonePost, err error,
) {
	err = InTransaction(false, func(tx *sql.Tx) (err error) {
		// Get posts ids
		ids := make([]uint64, 0, 64)
		err = queryAll(
			sq.Select("id").
				From("posts").
				Where(`ip = (select ip from posts where id = ?) and board = ?`,
					id, board),
			func(r *sql.Rows) (err error) {
				var id uint64
				err = r.Scan(&id)
				if err != nil {
					return
				}
				ids = append(ids, id)
				return
			},
		)
		if err != nil {
			return
		}

		// Read the matched posts
		posts = make([]common.StandalonePost, 0, len(ids))
		var post common.StandalonePost

		for _, id := range ids {
			post, err = GetPost(id)

			switch err {
			case nil:
				posts = append(posts, post)
			case sql.ErrNoRows: // Deleted in race
				err = nil
			default:
				return
			}
		}
		return
	})

	err = moderatePost(id,
		common.ModerationEntry{
			Type: common.MeidoVision,
			By:   by,
		},
		nil)
	return
}

<<<<<<< HEAD
// Delete posts of the same IP as target post on board and optionally keep
// deleting posts by this IP
func DeletePostsByIP(id uint64, account string, keepDeleting time.Duration,
	reason string,
) (err error) {
	seconds := 0
	if keepDeleting != 0 {
		seconds = int(keepDeleting / time.Second)
	}
	_, err = sqlDB.Exec(
		"select delete_posts_by_ip($1::bigint, $2::text, $3::bigint, $4::text)",
		id, account, seconds, reason)
	castPermissionError(&err)
	return
}

=======
>>>>>>> 4efc3caa
func castPermissionError(err *error) {
	if extractException(*err) == "access denied" {
		*err = common.ErrNoPermissions
	}
}

// DeletePost marks the target post as deleted
<<<<<<< HEAD
func DeletePosts(ids []uint64, by string) (err error) {
	_, err = sqlDB.Exec("select delete_posts($1::bigint[], $2::text)",
		encodeUint64Array(ids), by)
=======
func DeletePosts(tx *sql.Tx, id uint64, by string, by_IP bool) (err error) {
	_, err = tx.Exec("select delete_posts($1::bigint, $2::text, $3::boolean)",
		id, by, by_IP)

>>>>>>> 4efc3caa
	castPermissionError(&err)
	return
}

// SetThreadSticky sets the sticky field on a thread
func SetThreadSticky(id uint64, sticky bool) error {
	_, err := sq.Update("threads").
		Set("sticky", sticky).
		Where("id = ?", id).
		Exec()
	return err
}

// SetThreadLock sets the ability of users to post in a specific thread
func SetThreadLock(id uint64, locked bool, by string) error {
	q := sq.Update("threads").
		Set("locked", locked).
		Where("id = ?", id)
	return moderatePost(id,
		common.ModerationEntry{
			Type: common.LockThread,
			By:   by,
			Data: strconv.FormatBool(locked),
		},
		&q)
}

// GetModLog retrieves the moderation log for a specific board
func GetModLog(board string) (log []auth.ModLogEntry, err error) {
	log = make([]auth.ModLogEntry, 0, 64)
	e := auth.ModLogEntry{Board: board}
	err = queryAll(
		sq.
			Select(
				"ml.type",
				"ml.post_id",
				"ml.by",
				"ml.created",
				"ml.length",
				"ml.data",
				"coalesce(p.ip::text, '')",
			).
			From("mod_log as ml").
			LeftJoin("posts p on p.id = ml.post_id").
			Where("ml.board = ?", board).
			OrderBy("ml.created desc"),
		func(r *sql.Rows) (err error) {
			err = r.Scan(
				&e.Type,
				&e.ID,
				&e.By,
				&e.Created,
				&e.Length,
				&e.Data,
				&e.IP,
			)
			if err != nil {
				return
			}
			log = append(log, e)
			return
		},
	)
	return
}

// GetModLog retrieves the moderation log entry by ID
func GetModLogEntry(id uint64) (e auth.ModLogEntry, err error) {
	err = sq.
		Select("type", "board", "post_id", "by", "created", "length",
			"data").
		From("mod_log").
		Where("id = ?", id).
		QueryRow().
		Scan(&e.Type, &e.Board, &e.ID, &e.By, &e.Created, &e.Length,
			&e.Data)
	return
}<|MERGE_RESOLUTION|>--- conflicted
+++ resolved
@@ -171,16 +171,10 @@
 }
 
 // DeleteImage permanently deletes an image from a post
-<<<<<<< HEAD
-func DeleteImages(ids []uint64, by string) (err error) {
-	_, err = sqlDB.Exec("select delete_images($1::bigint[], $2::text)",
-		encodeUint64Array(ids), by)
-=======
 func DeleteImages(tx *sql.Tx, id uint64, by string, by_IP bool) (err error) {
 	_, err = tx.Exec("select delete_images($1::bigint, $2::text, $3::boolean)",
 		id, by, by_IP)
 
->>>>>>> 4efc3caa
 	castPermissionError(&err)
 	return
 }
@@ -197,11 +191,6 @@
 }
 
 // ModSpoilerImage spoilers image as a moderator
-<<<<<<< HEAD
-func ModSpoilerImages(ids []uint64, by string) (err error) {
-	_, err = sqlDB.Exec("select spoiler_images($1::bigint[], $2::text)",
-		encodeUint64Array(ids), by)
-=======
 func ModSpoilerImages(tx *sql.Tx, id uint64, by string, by_IP bool) (
 	err error,
 ) {
@@ -210,7 +199,6 @@
 		id, by, by_IP,
 	)
 
->>>>>>> 4efc3caa
 	castPermissionError(&err)
 	return
 }
@@ -345,25 +333,6 @@
 	return
 }
 
-<<<<<<< HEAD
-// Delete posts of the same IP as target post on board and optionally keep
-// deleting posts by this IP
-func DeletePostsByIP(id uint64, account string, keepDeleting time.Duration,
-	reason string,
-) (err error) {
-	seconds := 0
-	if keepDeleting != 0 {
-		seconds = int(keepDeleting / time.Second)
-	}
-	_, err = sqlDB.Exec(
-		"select delete_posts_by_ip($1::bigint, $2::text, $3::bigint, $4::text)",
-		id, account, seconds, reason)
-	castPermissionError(&err)
-	return
-}
-
-=======
->>>>>>> 4efc3caa
 func castPermissionError(err *error) {
 	if extractException(*err) == "access denied" {
 		*err = common.ErrNoPermissions
@@ -371,16 +340,10 @@
 }
 
 // DeletePost marks the target post as deleted
-<<<<<<< HEAD
-func DeletePosts(ids []uint64, by string) (err error) {
-	_, err = sqlDB.Exec("select delete_posts($1::bigint[], $2::text)",
-		encodeUint64Array(ids), by)
-=======
 func DeletePosts(tx *sql.Tx, id uint64, by string, by_IP bool) (err error) {
 	_, err = tx.Exec("select delete_posts($1::bigint, $2::text, $3::boolean)",
 		id, by, by_IP)
 
->>>>>>> 4efc3caa
 	castPermissionError(&err)
 	return
 }
