package db

import (
	"database/sql"
	"sync"
	"time"

	"github.com/Masterminds/squirrel"
	"github.com/bakape/meguca/auth"
	"github.com/bakape/meguca/common"
	"github.com/go-playground/log"
)

var (
	// board: IP: IsBanned
	banCache = map[string]map[string]bool{}
	bansMu   sync.RWMutex
	banTypes = map[common.ModerationAction]string{
		common.BanPost:       "classic",
		common.ShadowBinPost: "shadow",
	}
)

func writeBan(tx *sql.Tx, ip string, entry auth.ModLogEntry) (err error) {
	_, err = sq.Insert("bans").
		Columns("ip", "board", "forPost", "reason", "by", "type", "expires").
		Values(ip, entry.Board, entry.ID, entry.Data, entry.By,
			banTypes[entry.Type],
			time.Now().UTC().Add(time.Second*time.Duration(entry.Length))).
		RunWith(tx).
		Exec()
	if err != nil {
		return
	}

	return logModeration(tx, entry)
}

// Propagate ban updates through DB and disconnect all banned IPs
<<<<<<< HEAD
func propagateBans(board string, ip string) (err error) {
	_, err = sqlDB.Exec(`notify bans_updated`)
=======
func propagateBans(tx *sql.Tx, board string, ip string) (err error) {
	_, err = tx.Exec(`notify bans_updated`)
>>>>>>> 4efc3caa
	if err != nil {
		return
	}
	if !common.IsTest {
		auth.DisconnectByBoardAndIP(ip, board)
	}
	return
}

// Automatically bans an IP
func SystemBan(ip, board, reason string, length time.Duration) (err error) {
	return InTransaction(false, func(tx *sql.Tx) error {
		return systemBanTx(tx, ip, board, reason, length)
	})
}

func systemBanTx(tx *sql.Tx, ip, board, reason string, length time.Duration,
) (
	err error,
) {
	err = writeBan(tx, ip, auth.ModLogEntry{
		ModerationEntry: common.ModerationEntry{
			Type:   common.BanPost,
			Data:   reason,
			By:     "system",
			Length: uint64(length / time.Second),
		},
		Board: board,
	})
	if err != nil {
		return
	}
	err = propagateBans(tx, board, ip)
	return
}

// Ban IP from accessing a specific board. Need to target a post.
func Ban(
	tx *sql.Tx, board, reason, by string, length time.Duration,
	id uint64, banType common.ModerationAction,
) (
	err error,
) {
	ip, err := GetIP(id)
	switch err {
	case nil:
		if ip == "" { // Post already cleared of IP
			return
		}
	case sql.ErrNoRows:
		return nil
	default:
		return
	}

	// Write ban messages to posts and ban table
	writeBan(tx, ip, auth.ModLogEntry{
		ModerationEntry: common.ModerationEntry{
			Type:   banType,
			Length: uint64(length / time.Second),
			By:     by,
			Data:   reason,
		},
		Board: board,
		ID:    id,
	})
	if err != nil {
		return
	}

	if banType == common.BanPost {
		return propagateBans(tx, board, ip)
	}
	return
}

// Unban lifts a ban from a specific post on a specific board
func Unban(board string, id uint64, by string) error {
	return InTransaction(false, func(tx *sql.Tx) (err error) {
		_, err = sq.Delete("bans").
			Where("board = ? and forPost = ?", board, id).
			RunWith(tx).
			Exec()
		if err != nil {
			return
		}
		exists := false
		err = sq.Select("true").
			From("posts").
			Where("id = ? and board = ?", id, board).
			QueryRow().
			Scan(&exists)
		if err != nil && err != sql.ErrNoRows {
			return
		}
		if exists {
			err = logModeration(tx, auth.ModLogEntry{
				ModerationEntry: common.ModerationEntry{
					Type: common.UnbanPost,
					By:   by,
				},
				Board: board,
				ID:    id,
			})
			if err != nil {
				return
			}
		}
		_, err = tx.Exec("notify bans_updated")
		return
	})
}

func loadBans() error {
	if err := RefreshBanCache(); err != nil {
		return err
	}
	return Listen("bans_updated", func(_ string) error {
		return RefreshBanCache()
	})
}

func selectBans(colums ...string) squirrel.SelectBuilder {
	return sq.Select(colums...).
		Options("distinct on (ip, board)").
		From("bans").
		Where("expires > now() at time zone 'utc' and type = 'classic'").
		OrderBy("ip", "board", "expires desc")
}

// RefreshBanCache loads up to date bans from the database and caches them in
// memory
func RefreshBanCache() (err error) {
	bans := make([]auth.Ban, 0, 16)
	err = queryAll(selectBans("ip", "board"), func(r *sql.Rows) error {
		var b auth.Ban
		err := r.Scan(&b.IP, &b.Board)
		if err != nil {
			return err
		}
		bans = append(bans, b)
		return nil
	})
	if err != nil {
		return
	}

	new := map[string]map[string]bool{}
	for _, b := range bans {
		board, ok := new[b.Board]
		if !ok {
			board = map[string]bool{}
			new[b.Board] = board
		}
		board[b.IP] = true
	}

	bansMu.Lock()
	banCache = new
	bansMu.Unlock()

	return
}

// IsBanned checks, if the IP is banned on the target board or globally.
// Returns ErrBanned error if banned and boolean for if the ban is global
func IsBanned(board, ip string) (bool, error) {
	bansMu.RLock()
	defer bansMu.RUnlock()
	global := banCache["all"]
	ips := banCache[board]
	isGlobal := false

	if (global != nil && global[ip]) || (ips != nil && ips[ip]) {
		// Need to assert ban has not expired and cache is invalid

		r, err := selectBans("board").Where("ip = ?", ip).Query()
		if err != nil {
			return isGlobal, err
		}
		defer r.Close()

		var (
			resBoard string
			matched  = false
		)
		for r.Next() {
			err = r.Scan(&resBoard)
			if err != nil {
				return isGlobal, err
			}
			if resBoard == "all" {
				matched = true
				isGlobal = true
				break
			} else if resBoard == board {
				matched = true
				break
			}
		}
		err = r.Err()
		if err != nil {
			return isGlobal, err
		}

		if matched {
			// Also refresh the cache to keep stale positives from
			// triggering a check again
			if !common.IsTest {
				go func() {
					err := RefreshBanCache()
					if err != nil {
						log.Error(err)
					}
				}()
			}

			return isGlobal, common.ErrBanned
		}
		return isGlobal, nil
	}

	return isGlobal, nil
}

// GetBanInfo retrieves information about a specific ban
func GetBanInfo(ip, board string) (b auth.BanRecord, err error) {
	err = sq.Select("ip", "board", "forPost", "reason", "by", "expires").
		From("bans").
		Where(
			`expires >= now() at time zone 'utc'
					and ip = ?
					and board = ?
					and type = 'classic'`,
			ip, board).
		QueryRow().
		Scan(&b.IP, &b.Board, &b.ForPost, &b.Reason, &b.By, &b.Expires)
	return
}

// GetBoardBans gets all bans on a specific board. "all" counts as a valid board value.
func GetBoardBans(board string) (b []auth.BanRecord, err error) {
	b = make([]auth.BanRecord, 0, 64)
	rec := auth.BanRecord{
		Ban: auth.Ban{
			Board: board,
		},
	}
	err = queryAll(
		sq.Select("ip", "forPost", "reason", "by", "expires", "type").
			From("bans").
			Where("expires >= now() at time zone 'utc' and board = ?", board),
		func(r *sql.Rows) (err error) {
			err = r.Scan(&rec.IP, &rec.ForPost, &rec.Reason, &rec.By,
				&rec.Expires, &rec.Type)
			if err != nil {
				return
			}
			b = append(b, rec)
			return
		},
	)
	return
}<|MERGE_RESOLUTION|>--- conflicted
+++ resolved
@@ -37,13 +37,8 @@
 }
 
 // Propagate ban updates through DB and disconnect all banned IPs
-<<<<<<< HEAD
-func propagateBans(board string, ip string) (err error) {
-	_, err = sqlDB.Exec(`notify bans_updated`)
-=======
 func propagateBans(tx *sql.Tx, board string, ip string) (err error) {
 	_, err = tx.Exec(`notify bans_updated`)
->>>>>>> 4efc3caa
 	if err != nil {
 		return
 	}
