--- conflicted
+++ resolved
@@ -59,15 +59,9 @@
 			'Notificação',
 			'Envia uma mensagem de notificação para todos os clientes'
 		],
-<<<<<<< HEAD
 		renderPanel: ['Painel', 'Ativa a exibição do painel de administração'],
+		ban: ['Ban', 'Ban poster(s) for the selected post(s)'],
 		modLog: ['Reg', 'Mostra o registro de moderação'],
-		placeholders: {
-			msg: 'Mensagem'
-=======
-		renderPanel: ['Panel', 'Toggle administrator panel display'],
-		ban: ['Ban', 'Ban poster(s) for the selected post(s)'],
-		modLog: ['Log', 'Show moderation log'],
 		displayBan: [
 			'Display',
 			'Append a public \'USER WAS BANNED FOR THIS POST\' message'
@@ -75,42 +69,29 @@
 		banMessage: 'USER WAS BANNED FOR THIS POST',
 		unban: 'Unban',
 		placeholders: {
-			msg: 'Message',
+			msg: 'Mensagem',
 			days: 'd',
 			hours: 'h',
 			minutes: 'min',
 			reason: 'Reason'
->>>>>>> f2d14343
 		},
 		needReason: 'Must specify reason',
 
 		// Correspond to websocket calls in common/index.js
-<<<<<<< HEAD
 		7: 'Spoiler adicionado à imagem',
 		8: 'Imagem deletada',
 		9: 'Postagem deletada',
 		10: 'Tópico trancado',
 		11: 'Tópico destrancado',
-
-		// Formatting function for moderation messages
-		formatLog: function (act) {
-			return lang.mod[act.kind] + ' por ' + act.ident;
-=======
-		7: 'Image spoilered',
-		8: 'Image deleted',
-		9: 'Post deleted',
-		10: 'Thread locked',
-		11: 'Thread unlocked',
 		12: 'User banned',
 		53: 'User unbanned',
 
 		// Formatting function for moderation messages
 		formatLog: function (act) {
-			var msg = lang.mod[act.kind] + ' by ' + act.ident;
+			var msg = lang.mod[act.kind] + ' por ' + act.ident;
 			if (act.reason)
 				msg += ' for ' + act.reason;
 			return msg;
->>>>>>> f2d14343
 		}
 	},
 
