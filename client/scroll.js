--- conflicted
+++ resolved
@@ -34,14 +34,9 @@
 // Cache previous reference element to minimize DOM lookup
 let referenceEl;
 
-<<<<<<< HEAD
-	const ret = func.call(this);
-		nestLevel++;
-=======
 function followDOM(func) {
 	const previous = referenceDistance(),
 		ret = func();
->>>>>>> 30a1a852
 
 	// Prevent scrolling with new posts, if page isn't visible
 	if (atBottom && (!document.hidden || options.get('alwaysLock')))
