--- conflicted
+++ resolved
@@ -26,7 +26,6 @@
 
 // Mixin for handling file uploads
 export default class UploadForm {
-<<<<<<< HEAD
     el: Element
     model: Model
     spoiler: HTMLSpanElement
@@ -41,33 +40,11 @@
             type: "file",
             name: "image",
             accept: acceptedFormats,
-            required: "",
         })
 
         this.spoiler = document.createElement("span")
         const html = HTML
             `<input type="checkbox" name="spoiler">
-=======
-	el: Element
-	model: Model
-	spoiler: HTMLSpanElement
-	uploadStatus: Element
-	uploadInput: HTMLInputElement
-
-	// Initialize the mixin by rendering and assigning the various upload form
-	// elements
-	renderUploadForm() {
-		this.uploadInput = document.createElement("input")
-		setAttrs(this.uploadInput, {
-			type: "file",
-			name: "image",
-			accept: acceptedFormats,
-		})
-
-		this.spoiler = document.createElement("span")
-		const html = HTML
-			`<input type="checkbox" name="spoiler">
->>>>>>> a468c68f
 			<label for="spoiler" class="spoiler">
 				TODO: Form template
 			</label>`
