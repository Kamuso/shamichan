/*
 * Loads the depandancies in order and aggregates exports from various modules
 */

// NOTE: The entire bundle uses strict mode through the Babel transpiler

/*
 * Because we are going to attach listeners to these all over the place, have
 * to load soome core modules in specific order. Also avoids nasty circular
 * dependaancy, by placing some of the exports here and not in child modules.
 */
let $ = require('jquery'),
	_ = require('underscore'),
	Backbone = require('backbone'),
	Cookie = require('js-cookie'),
	radio = require('backbone.radio');

// Bind jQuery to backbone
Backbone.$ = $;

// Central aplication object and message bus
let main = module.exports = radio.channel('main');
_.extend(main, {
	// Bind dependancies to main object for pretier destructuring requires
	$, _, Backbone, Cookie,
	stackBlur: require('stack-blur'),

	/*
	 Ofload expensive and not that neccessary initialisation logic till
	 after the core modules are started
	 */
	_deferred: [],
	defer(func) {
		main._deferred.push(func);
		return main;
	},
	execDeffered() {
		_.defer(() => {
			let def = this._deferred;
			for (let i = 0, l = def.length; i < l; i++)
				_.defer(def[i]);
		});
	},

	/*
	 These configs really should not be randomly toggled frequently. No need
	 to put them in state.js, as they should not be hot-loaded. Anything
	 that needs to be, can be moved to hot.js. Should prevent some bugs, but
	 also reduce flexibility, for frequent togglers. Hmm.
	 */
	config: window.config,
	isMobile: /Android|iP(?:hone|ad|od)|Windows Phone/.test(navigator.userAgent),
	// Websocket call handler map. Store them here, to avoid requiring
	// modules in the wrong order.
	dispatcher: {},
	// Read-only boards get expanded later
	readOnly: [],
	lang: require('lang')
});

<<<<<<< HEAD
// Always log warnings
radio.DEBUG = true;
=======
// Clear cookies, if versions mismatch. Get regenerated each client start
// anyway.
// XXX: Does not clear cookies for all paths
if (localStorage.cookieVersion !== 1) {
	for (let cookie in Cookie.get()) {
		Cookie.remove(cookie);
	}
	localStorage.cookieVersion = 1;
}

>>>>>>> 5ee20fe6
// You can invoke the client-side debug mode with the `debug=true` query string
if (/[&\?]debug=true/.test(location.href))
	main.config.DEBUG = true;
if (main.config.DEBUG) {
	// Export Backbone instance for easier debugging
	window.Backbone = Backbone;
	// Log all channel traffic
	radio.tuneIn('main');
}

/*
 Core modules. The other will be more or less decoupled, but these are the
 monolithic foundation.
 */
main.Memory = require('./memory');
let state = main.state = require('./state');
let	common = main.common = require('../common');
// Initialise main rendering object
let oneeSama = main.oneeSama = new common.OneeSama({
	op: state.page.get('thread'),
	lang: main.lang,
	// Core post link handler
	tamashii(num) {
		let frag;
		if (this.links && num in this.links) {
			const desc = num in state.mine.readAll() && this.lang.you;
			frag = this.postRef(num, this.links[num], desc);
		}
		else
			frag = '>>' + num;
		this.callback(frag);
	}
});
main.options = require('./options');
state.page.set('tabID', common.random_id());

_.extend(main, {
	// Cached jQuery objects
	$doc: $(document),
	$threads: $('threads'),
	$name: $('input[name=name]'),
	$email: $('input[name=email]'),

	connSM: new common.FSM('load'),
	postSM: new common.FSM('none')
});

// 2nd tier dependacy modules. These are needed before the websocket
// connection is opened, because they populate the dispatcher handler object.
main.etc = require('./etc');
_.extend(main, {
	loop: require('./loop'),
	time: require('./time'),
	scroll: require('./scroll'),
	notify: require('./notify'),
	banner: require('./banner'),
	report: require('./report'),
	amusement: require('./amusement')
});

// Load post models and views
main.posts = require('./posts');
main.Extract = require('./extract');
// Start the client
main.client = require('./client');
main.conection = require('./connection');

// Load independant auxilary modules
_.extend(main, {
	background: require('./background'),
	history: require('./history'),
	hover: require('./hover'),
	drop: require('./drop'),
	mobile: require('./mobile'),
	hide: require('./hide')
});

main.execDeffered();<|MERGE_RESOLUTION|>--- conflicted
+++ resolved
@@ -58,10 +58,6 @@
 	lang: require('lang')
 });
 
-<<<<<<< HEAD
-// Always log warnings
-radio.DEBUG = true;
-=======
 // Clear cookies, if versions mismatch. Get regenerated each client start
 // anyway.
 // XXX: Does not clear cookies for all paths
@@ -72,7 +68,8 @@
 	localStorage.cookieVersion = 1;
 }
 
->>>>>>> 5ee20fe6
+// Always log warnings
+radio.DEBUG = true;
 // You can invoke the client-side debug mode with the `debug=true` query string
 if (/[&\?]debug=true/.test(location.href))
 	main.config.DEBUG = true;
